--- conflicted
+++ resolved
@@ -30,11 +30,8 @@
 
 from analysis_engine.library import align
 
-<<<<<<< HEAD
+from compass.compass_cli import configobj_error_message
 from compass.data_frame_parser import parse_lfl
-=======
-from compass.compass_cli import configobj_error_message, parse_lfl
->>>>>>> 94d4752d
 from compass.hdf import create_hdf
 
 from hdfaccess.file import hdf_file
@@ -288,11 +285,6 @@
             lfl_parser, param_list = parse_lfl(lfl_path,
                                                param_names=param_names,
                                                frame_doubled=frame_doubled)
-<<<<<<< HEAD
-        except Exception as err:
-            show_error_dialog('Error while parsing LFL!', str(err))
-            raise ValueError(str(err))
-=======
         except configobj.ConfigObjError as err:
             message = configobj_error_message(err)
             self._queue_error_message('Error while parsing LFL!', message)
@@ -302,7 +294,6 @@
         if param_errors:
             self._queue_error_message('Parameter Errors', param_errors)
         
->>>>>>> 94d4752d
         print 'Processing HDF file.'
         try:
             create_hdf(data_path, output_path, lfl_parser.frame, param_list,
